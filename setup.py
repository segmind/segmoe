from setuptools import setup

# read the contents of your README file
from pathlib import Path
this_directory = Path(__file__).parent
long_description = (this_directory / "README.md").read_text()

setup(name='segmoe',
<<<<<<< HEAD
      version='0.0.4',
=======
      version='0.0.3',
>>>>>>> 5b1cd8a2
      description='Package for Mixing Stable Diffusiion XL Models by Segmind',
      url='https://github.com/segmind/segmoe',
      author='Yatharth Gupta',
      license='MIT',
      packages=['segmoe'],
      entry_points = {
        'console_scripts': ['segmoe=segmoe.cli:create'],
    },
      author_email='yatharthg@segmind.com',
      install_requires=[
          'torch>=2.0.0',
          'safetensors',
          'diffusers',
          'transformers',
          'accelerate'
      ],
      long_description=long_description,
      long_description_content_type='text/markdown',
      zip_safe=False)<|MERGE_RESOLUTION|>--- conflicted
+++ resolved
@@ -6,11 +6,7 @@
 long_description = (this_directory / "README.md").read_text()
 
 setup(name='segmoe',
-<<<<<<< HEAD
       version='0.0.4',
-=======
-      version='0.0.3',
->>>>>>> 5b1cd8a2
       description='Package for Mixing Stable Diffusiion XL Models by Segmind',
       url='https://github.com/segmind/segmoe',
       author='Yatharth Gupta',
